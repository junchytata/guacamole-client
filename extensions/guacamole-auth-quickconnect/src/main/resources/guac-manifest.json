{
    "guacamoleVersion" : "1.1.0",

    "name"             : "Adhoc Guacamole Connections",
    "namespace"        : "quickconnect",

    "authProviders"    : [
        "org.apache.guacamole.auth.quickconnect.QuickConnectAuthenticationProvider"
    ],

    "js" : [
        "quickconnect.min.js"
    ],

    "css" : [
        "quickconnect.min.css"
    ],

    "html" : [
        "templates/quickconnectField.html"
    ],

    "translations" : [
<<<<<<< HEAD
        "translations/en.json",
        "translations/ja.json"
=======
        "translations/de.json",
        "translations/en.json"
>>>>>>> 981adc94
    ],

    "resources" : {
        "templates/quickconnectField.html" : "text/html"
    }

}<|MERGE_RESOLUTION|>--- conflicted
+++ resolved
@@ -21,13 +21,9 @@
     ],
 
     "translations" : [
-<<<<<<< HEAD
+        "translations/de.json",
         "translations/en.json",
         "translations/ja.json"
-=======
-        "translations/de.json",
-        "translations/en.json"
->>>>>>> 981adc94
     ],
 
     "resources" : {
